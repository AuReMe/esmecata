# Copyright (C) 2021-2022 Arnaud Belcour - Inria Dyliss
# This program is free software: you can redistribute it and/or modify
# it under the terms of the GNU General Public License as published by
# the Free Software Foundation, either version 3 of the License, or
# (at your option) any later version.

# This program is distributed in the hope that it will be useful,
# but WITHOUT ANY WARRANTY; without even the implied warranty of
# MERCHANTABILITY or FITNESS FOR A PARTICULAR PURPOSE. See the
# GNU General Public License for more details.

# You should have received a copy of the GNU General Public License
# along with this program. If not, see <http://www.gnu.org/licenses/>

import csv
import json
import logging
import os
import re
import requests
import time
import sys
import urllib.parse
import urllib.request

from SPARQLWrapper import __version__ as sparqlwrapper_version
from urllib.parse import urlparse, parse_qs, urlencode
from requests.adapters import HTTPAdapter, Retry

from esmecata.utils import get_rest_uniprot_release, get_sparql_uniprot_release, is_valid_dir, send_uniprot_sparql_query, urllib_query, chunks
from esmecata import __version__ as esmecata_version

URLLIB_HEADERS = {'User-Agent': 'EsMeCaTa annotation v' + esmecata_version + ', request by urllib package v' + urllib.request.__version__}

POLLING_INTERVAL = 3
API_URL = "https://rest.uniprot.org"

logger = logging.getLogger(__name__)


# Set of Python functions from https://www.uniprot.org/help/id_mapping

def check_response(response):
    """ Check reponse status, if error raise it.
    Function from: https://www.uniprot.org/help/id_mapping

    Args:
        response (requests Reponse object): response returns by request query.
    """
    try:
        response.raise_for_status()
    except requests.HTTPError:
        print(response.json())
        raise


def get_id_mapping_results_link(session, job_id):
    """ Get URL containing results from mapping request to UniProt.
    Function from: https://www.uniprot.org/help/id_mapping

    Args:
        session (requests Session object): session used to query UniProt.
        job_id (str): Job ID corresponding to the request ID given by UniProt.

    Returns:
        str: redirect URL to the results of the mapping query.
    """
    url = f"{API_URL}/idmapping/details/{job_id}"
    request = session.get(url)
    check_response(request)
    return request.json()["redirectURL"]


def get_next_link(headers):
    """ From batch queries, get the next link to request.
    Function from: https://www.uniprot.org/help/id_mapping

    Args:
        headers (dict): headers of batch response.

    Returns:
        str: next link to query in the batch process.
    """
    re_next_link = re.compile(r'<(.+)>; rel="next"')
    if "Link" in headers:
        match = re_next_link.match(headers["Link"])
        if match:
            return match.group(1)


def get_batch(session, batch_response):
    """ Batch queries.
    Function from: https://www.uniprot.org/help/id_mapping

    Args:
        session (requests Session object): session used to query UniProt.
        batch_response (requests Response object): response to batch query.

    Returns:
        json: batch reponses in json.
    """
    batch_url = get_next_link(batch_response.headers)
    while batch_url:
        batch_response = session.get(batch_url)
        batch_response.raise_for_status()
        yield batch_response.json()
        batch_url = get_next_link(batch_response.headers)


def combine_batches(all_results, batch_results):
    """ Combine the response of all batch queries.
    Function from: https://www.uniprot.org/help/id_mapping

    Args:
        all_results (json): results from first query.
        batch_results (json): batch results.

    Returns:
        all_results (json): combined batch reponses in json.
    """
    for key in ("results", "failedIds"):
        if key in batch_results and batch_results[key]:
            all_results[key] += batch_results[key]

    return all_results


def print_progress_batches(batch_index, size, total):
    """ print the progress of the download.
    Function from: https://www.uniprot.org/help/id_mapping

    Args:
        batch_index (str): index of batch process in all batch results.
        size (int): size of the results.
        total (int):  total size of the batch results.
    """
    n_fetched = min((batch_index + 1) * size, total)
    logger.info(f"|EsMeCaTa|annotation| Fetched: {n_fetched} / {total}")


def get_id_mapping_results_search(session, url):
    """ Retrieve UniProt mapping results.
    Function from: https://www.uniprot.org/help/id_mapping

    Args:
        session (requests Session object): session used to query UniProt.
        url (str): Uniprot mapping URL containing the results.

    Returns:
        results (json): mapping results.
    """
    parsed = urlparse(url)
    query = parse_qs(parsed.query)

    if "size" in query:
        size = int(query["size"][0])
    else:
        size = 500
        query["size"] = size

    parsed = parsed._replace(query=urlencode(query, doseq=True))
    url = parsed.geturl()
    request = session.get(url)
    check_response(request)
    results = request.json()
    #total = int(request.headers["x-total-results"])
    #print_progress_batches(0, size, total)
    for i, batch in enumerate(get_batch(session, request), 1):
        results = combine_batches(results, batch)
        #print_progress_batches(i, size, total)

    return results


def rest_query_uniprot_to_retrieve_function(protein_queries):
    """REST query to get annotation from proteins.

    Args:
        protein_queries (list): list of proteins

    Returns:
        output_dict (dict): annotation dict: protein as key and annotation as value ([function_name, review_status, [go_terms], [ec_numbers], [interpros], [rhea_ids], gene_name])
    """
    output_dict = {}

    url = 'http://rest.uniprot.org/idmapping/run'

    # Column names can be found at: https://www.uniprot.org/help/uniprotkb_column_names
    # from and to are linked to mapping ID: https://www.uniprot.org/help/api%5Fidmapping
    retries = Retry(total=5, backoff_factor=0.25, status_forcelist=[500, 502, 503, 504])
    session = requests.Session()
    session.mount("https://", HTTPAdapter(max_retries=retries))
    params = {
        'from': 'UniProtKB_AC-ID',
        'to': 'UniProtKB',
        'ids': protein_queries
    }
    data = urllib.parse.urlencode(params)
    data = data.encode('utf-8')
    req = urllib.request.Request(url, data)

    data_js = json.load(urllib_query(req))
    job_id = data_js['jobId']

    http_check_status = 'http://rest.uniprot.org/idmapping/status/{0}'.format(job_id)

    check_status_response = requests.head(http_check_status)
    check_status_response.raise_for_status()

    # Not working because the code is 200 instead of 303...
    # Issue with protein_queries formatting?
    # Wait 5 secodns to check again return code.
    # But is there no better way?
    while check_status_response.status_code != 303:
        time.sleep(5)
        check_status_response = requests.head(http_check_status)

    if check_status_response.status_code == 303:
        link = get_id_mapping_results_link(session, job_id)
        data = get_id_mapping_results_search(session, link)

        results = {}
        for result in data['results']:
            protein_id = result['from']
            protein_data = result['to']
            reviewed = protein_data['entryType']
            if 'reviewed' in reviewed:
                review = True
            else:
                review = False
            protein_description = protein_data['proteinDescription']
            if 'recommendedName' in protein_description:
                if 'ecNumbers' in protein_description['recommendedName']:
                    protein_ecs = list(set([ecnumber['value'] for ecnumber in protein_description['recommendedName']['ecNumbers']]))
                else:
                    protein_ecs = []
                protein_fullname = protein_description['recommendedName']['fullName']['value']
            else:
                protein_ecs = []
                protein_fullname = ''

            if 'genes' in protein_data:
                gene_names = [gene['geneName']['value'] for gene in protein_data['genes'] if 'geneName' in gene]
                if len(gene_names) > 0:
                    gene_name = gene_names[0]
                else:
                    gene_name = ''
            else:
                gene_name = ''
            protein_xrefs = protein_data['uniProtKBCrossReferences']

            rhea_ids = []
            if 'comments' in protein_data:
                protein_comments = protein_data['comments']
                protein_reactions = [comment['reaction'] for comment in protein_comments if comment['commentType'] == 'CATALYTIC ACTIVITY']
                for reaction in protein_reactions:
                    if 'reactionCrossReferences' in reaction:
                        rhea_ids.extend([dbxref['id'] for dbxref in reaction['reactionCrossReferences'] if dbxref['database'] == 'Rhea' and 'RHEA:' in dbxref['id']])
                    if 'ecNumber' in reaction:
                        protein_ecs.append(reaction['ecNumber'])
                rhea_ids = list(set(rhea_ids))
            protein_ecs = list(set(protein_ecs))
            gos = list(set([xref['id'] for xref in protein_xrefs if xref['database'] == 'GO']))
            interpros = list(set([xref['id'] for xref in protein_xrefs if xref['database'] == 'InterPro']))
            results[protein_id] = [protein_fullname, review, gos, protein_ecs, interpros, rhea_ids, gene_name]
            output_dict.update(results)

    return output_dict


def sparql_query_uniprot_to_retrieve_function(proteomes, uniprot_sparql_endpoint):
    """SPARQL query to get annotation from proteomes.

    Args:
        proteomes (list): list of proteomes
        uniprot_sparql_endpoint (str): SPARQL endpoint to uniprot database

    Returns:
        dict: annotation dict: protein as key and annotation as value ([function_name, review_status, [go_terms], [ec_numbers], [interpros], [rhea_ids], gene_name])
    """
    proteomes = ' '.join(['( proteome:'+proteome+' )' for proteome in proteomes])

    uniprot_sparql_function_query = """PREFIX up: <http://purl.uniprot.org/core/>
    PREFIX uniprotkb: <http://purl.uniprot.org/uniprot/>
    PREFIX skos: <http://www.w3.org/2004/02/skos/core#>
    PREFIX rdfs: <http://www.w3.org/2000/01/rdf-schema#>
    PREFIX proteome: <http://purl.uniprot.org/proteomes/>

    SELECT ?protein
        (GROUP_CONCAT(DISTINCT ?fullName; separator=";") AS ?name)
        (GROUP_CONCAT(DISTINCT ?goTerm; separator=";") AS ?go)
        (GROUP_CONCAT(DISTINCT ?ecNumber; separator=";") AS ?ec)
        (GROUP_CONCAT(DISTINCT ?ecNumber2; separator=";") AS ?ec2)
        (GROUP_CONCAT(DISTINCT ?interpro; separator=";") AS ?ipr)
        (GROUP_CONCAT(DISTINCT ?rheaReaction; separator=";") AS ?rhea)
        (GROUP_CONCAT(DISTINCT ?reviewed; separator=";") AS ?review)
        (GROUP_CONCAT(DISTINCT ?geneLabel; separator=";") AS ?geneName)
        (GROUP_CONCAT(DISTINCT ?subName; separator=";") AS ?submitName)

    FROM <http://sparql.uniprot.org/uniprot>
    FROM <http://sparql.uniprot.org/proteomes>

    WHERE {{
        ?protein a up:Protein ;
            up:proteome ?genomicComponent .
        ?proteome skos:narrower ?genomicComponent .
        OPTIONAL {{
            ?protein up:reviewed ?reviewed  .
        }}
        OPTIONAL {{
            ?protein up:annotation ?annot_catalytic .
            ?annot_catalytic a up:Catalytic_Activity_Annotation ;
                up:catalyticActivity ?catalyticAct .
            ?catalyticAct up:catalyzedReaction ?rheaReaction .
            ?catalyticAct up:enzymeClass ?ecNumber2 .
        }}
        OPTIONAL {{
            ?protein up:classifiedWith ?goTerm .
            FILTER (regex(str(?goTerm), "GO")) .
        }}
        OPTIONAL {{
            ?protein rdfs:seeAlso ?interpro .
            FILTER (regex(str(?interpro), "interpro")) .
        }}
        OPTIONAL {{
            ?protein up:enzyme ?ecNumber .
        }}
        OPTIONAL {{
            ?protein up:recommendedName ?recommendName .
            ?recommendName up:fullName ?fullName .
        }}
        OPTIONAL {{
            ?protein up:submittedName ?submittedName .
            ?submittedName up:fullName ?subName .
        }}
        OPTIONAL {{
            ?protein up:encodedBy ?gene .
            ?gene skos:prefLabel ?geneLabel .
        }}
    VALUES (?proteome) {{ {0} }}
    }}
    GROUP BY ?protein
    """.format(proteomes)

    csvreader = send_uniprot_sparql_query(uniprot_sparql_function_query, uniprot_sparql_endpoint)

    for line in csvreader:
        protein_id = line[0].split('/')[-1]
        protein_name = line[1].split('^^')[0]
        go_terms = [go_uri.split('obo/')[1].replace('_', ':') for go_uri in line[2].split('^^')[0].split(';') if go_uri != '']
        ec_numbers = [ec_uri.split('enzyme/')[1] for ec_uri in line[3].split('^^')[0].split(';') if ec_uri != '']
        ec_numbers.extend([ec_uri.split('enzyme/')[1] for ec_uri in line[4].split('^^')[0].split(';') if ec_uri != ''])
        ec_numbers = list(set(ec_numbers))
        interpros = [ipr_uri.split('interpro/')[1] for ipr_uri in line[5].split('^^')[0].split(';') if ipr_uri != '']
        rhea_ids = [rhea_uri.split('rdf.rhea-db.org/')[1] for rhea_uri in line[6].split('^^')[0].split(';') if rhea_uri != '']
        review = line[7].split('^^')[0]
        if review == '0':
            review = False
        elif review == '1':
            review = True
        gene_name = line[8].split('^^')[0]

        submitted_name = [submitted_name for submitted_name in line[9].split('^^')[0].split(';') if submitted_name != '']
        if submitted_name != []:
            submitted_name = submitted_name[0]
        else:
            submitted_name = ''

        # If there is no recommendedName, use submittedName instead.
        if protein_name == '':
            if submitted_name != '':
                protein_name = submitted_name

        yield protein_id, [protein_name, review, go_terms, ec_numbers, interpros, rhea_ids, gene_name]


def sparql_query_uniprot_annotation_uniref(proteomes, uniref_output_dict, uniprot_sparql_endpoint):
    """SPARQL query to get annotation from proteomes and uniref.

    Args:
        proteomes (list): list of proteomes
        uniref_output_dict (dict): annotation dict: protein as key and annotation as value
        uniprot_sparql_endpoint (str): SPARQL endpoint to uniprot database

    Returns:
        uniref_output_dict (dict): annotation dict: protein as key and annotation as value
    """
    proteomes = ' '.join(['( proteome:'+proteome+' )' for proteome in proteomes])

    sparql_query_uniref = """PREFIX up: <http://purl.uniprot.org/core/>
        PREFIX uniprotkb: <http://purl.uniprot.org/uniprot/>
        PREFIX skos: <http://www.w3.org/2004/02/skos/core#>
        PREFIX rdfs: <http://www.w3.org/2000/01/rdf-schema#>
        PREFIX proteome: <http://purl.uniprot.org/proteomes/>

        SELECT ?protein
            (GROUP_CONCAT(DISTINCT ?goTerm; separator=";") AS ?go)
            (GROUP_CONCAT(DISTINCT ?ecNumber; separator=";") AS ?ec)
            (GROUP_CONCAT(DISTINCT ?ecNumber2; separator=";") AS ?ec2)
            (GROUP_CONCAT(DISTINCT ?cluster; separator=";") AS ?cl)
            (GROUP_CONCAT(DISTINCT ?member; separator=";") AS ?representativeMember)

        FROM <http://sparql.uniprot.org/uniref>
        FROM <http://sparql.uniprot.org/uniprot>
        FROM <http://sparql.uniprot.org/proteomes>

        WHERE
        {{
            ?cluster up:member/up:sequenceFor ?protein ;
                            up:identity ?identity .
            ?protein a up:Protein ;
                up:proteome ?genomicComponent .
            ?proteome skos:narrower ?genomicComponent .

            ?member up:representativeFor ?cluster.

            OPTIONAL {{
                ?member up:annotation ?annot_catalytic .
                ?annot_catalytic a up:Catalytic_Activity_Annotation ;
                    up:catalyticActivity ?catalyticAct .
                ?catalyticAct up:catalyzedReaction ?rheaReaction .
                ?catalyticAct up:enzymeClass ?ecNumber2 .
            }}
            OPTIONAL {{
                ?member up:classifiedWith ?goTerm .
                FILTER (regex(str(?goTerm), "GO")) .
            }}
            OPTIONAL {{
                ?member up:enzyme ?ecNumber .
            }}
            FILTER (?identity > 0.9)
            VALUES (?proteome) {{ {0} }}
        }}
    GROUP BY ?protein
    """.format(proteomes)

    csvreader = send_uniprot_sparql_query(sparql_query_uniref, uniprot_sparql_endpoint)

    results = {}
    for line in csvreader:
        protein_id = line[0].split('/')[-1]
        go_terms = [go_uri.split('obo/')[1].replace('_', ':') for go_uri in line[1].split('^^')[0].split(';') if go_uri != '']
        ec_numbers = [ec_uri.split('enzyme/')[1] for ec_uri in line[2].split('^^')[0].split(';') if ec_uri != '']
        ec_numbers.extend([ec_uri.split('enzyme/')[1] for ec_uri in line[3].split('^^')[0].split(';') if ec_uri != ''])
        ec_numbers = list(set(ec_numbers))

        cluster_id = line[4].split('/')[-1]
        representative_member = line[5].split('/')[-1]

        results[protein_id] = [go_terms, ec_numbers, cluster_id, representative_member]

    uniref_output_dict.update(results)

    return uniref_output_dict


def sparql_query_uniprot_expression(proteomes, expression_output_dict, uniprot_sparql_endpoint):
    """SPARQL query to get expression data from proteomes.

    Args:
        proteomes (list): list of proteomes
        expression_output_dict (dict): annotation dict: protein as key and expression data as value.
        uniprot_sparql_endpoint (str): SPARQL endpoint to uniprot database

    Returns:
        expression_output_dict (dict): annotation dict: protein as key and expression data as value.
    """
    proteomes = ' '.join(['( proteome:'+proteome+' )' for proteome in proteomes])

    sparql_query_expression = """PREFIX up: <http://purl.uniprot.org/core/>
        PREFIX uniprotkb: <http://purl.uniprot.org/uniprot/>
        PREFIX skos: <http://www.w3.org/2004/02/skos/core#>
        PREFIX rdfs: <http://www.w3.org/2000/01/rdf-schema#>
        PREFIX proteome: <http://purl.uniprot.org/proteomes/>

        SELECT ?protein
            (GROUP_CONCAT(DISTINCT ?induct_comment; separator=";") AS ?induction)
            (GROUP_CONCAT(DISTINCT ?tissue_spec_comment; separator=";") AS ?tissue_specificity)
            (GROUP_CONCAT(DISTINCT ?disruption_comment; separator=";") AS ?disruption)

        FROM <http://sparql.uniprot.org/uniprot>
        FROM <http://sparql.uniprot.org/uniref>
        FROM <http://sparql.uniprot.org/proteomes>

        WHERE {{
            ?protein a up:Protein ;
                up:proteome ?genomicComponent .
            ?proteome skos:narrower ?genomicComponent .

            OPTIONAL {{
                ?protein up:annotation ?annot_induction .
                ?annot_induction rdf:type up:Induction_Annotation .
                ?annot_induction rdfs:comment ?induct_comment .
            }}
            OPTIONAL {{
                ?protein up:annotation ?annot_tissue .
                ?annot_tissue rdf:type up:Tissue_Specificity_Annotation .
                ?annot_tissue rdfs:comment ?tissue_spec_comment .
            }}
            OPTIONAL {{
                ?protein up:annotation ?annot_phenotype .
                ?annot_phenotype rdf:type up:Disruption_Phenotype_Annotation .
                ?annot_phenotype rdfs:comment ?disruption_comment .
            }}
        VALUES (?proteome) {{ {0} }}
        }}
        GROUP BY ?protein
    """.format(proteomes)

    csvreader = send_uniprot_sparql_query(sparql_query_expression, uniprot_sparql_endpoint)

    results = {}
    for line in csvreader:
        protein_id = line[0].split('/')[-1]
        induction = line[1].split('^^')[0]
        tissue_specificity = line[2].split('^^')[0]
        disruption = line[3].split('^^')[0]

        results[protein_id] = [induction, tissue_specificity, disruption]

    expression_output_dict.update(results)

    return expression_output_dict


def create_pathologic(base_filename, annotated_protein_to_keeps, pathologic_output_file):
    """Create pathologic files.

    Args:
        base_filename (str): observation name associated with the taxonomic affiliations and the annotation
        annotated_protein_to_keeps (dict): annotated protein associated with the annotation of their cluster.
        pathologic_output_file (str): pathname to the pathologic write.
    """
    with open(pathologic_output_file, 'w', encoding='utf-8') as element_file:
        element_file.write(';;;;;;;;;;;;;;;;;;;;;;;;;\n')
        element_file.write(';; ' + base_filename + '\n')
        element_file.write(';;;;;;;;;;;;;;;;;;;;;;;;;\n')
        for protein in annotated_protein_to_keeps:
            element_file.write('ID\t' + protein + '\n')
            if annotated_protein_to_keeps[protein][2] != '':
                element_file.write('NAME\t' + annotated_protein_to_keeps[protein][2] + '\n')
            else:
                element_file.write('NAME\t' + protein + '\n')
            if annotated_protein_to_keeps[protein][0] != '':
                element_file.write('FUNCTION\t' + annotated_protein_to_keeps[protein][1] + '\n')
            element_file.write('PRODUCT-TYPE\tP' + '\n')
            element_file.write('PRODUCT-ID\tprot ' + protein + '\n')
            element_file.write('DBLINK\tUNIPROT:' + protein + '\n')
            for go in annotated_protein_to_keeps[protein][3].split(','):
                element_file.write('GO\t' + go + '\n')
            for ec in annotated_protein_to_keeps[protein][4].split(','):
                element_file.write('EC\t' + ec + '\n')
            element_file.write('//\n\n')


def compute_stat_annotation(annotation_reference_folder, stat_file=None):
    """Compute stat associated with the number of annotations for each taxonomic affiliations.

    Args:
        annotation_reference_folder (str): pathname to the annotation reference folder containing annotations for each cluster
        stat_file (str): pathname to the tsv stat file

    Returns:
        annotation_numbers (dict): dict containing observation names (as key) associated with GO Terms and EC (as value)
    """
    annotation_numbers = {}
    for infile in os.listdir(annotation_reference_folder):
        if '.tsv' in infile:
            annotation_input_file_path = os.path.join(annotation_reference_folder, infile)
            infile_gos = []
            infile_ecs = []
            infile_interpros = []
            infile_rhea_ids = []
            with open(annotation_input_file_path, 'r') as open_annotation_input_file_path:
                csvreader = csv.reader(open_annotation_input_file_path, delimiter='\t')
                next(csvreader)
                for line in csvreader:
                    gos = line[4].split(',')
                    ecs = line[5].split(',')
                    interpos = line[6].split(',')
                    rheas_ids = line[7].split(',')
                    infile_gos.extend(gos)
                    infile_ecs.extend(ecs)
                    infile_interpros.extend(interpos)
                    infile_rhea_ids.extend(rheas_ids)
            infile_gos = set([go for go in infile_gos if go != ''])
            infile_ecs = set([ec for ec in infile_ecs if ec != ''])
            infile_interpros = set([interpro for interpro in infile_interpros if interpro != ''])
            infile_rhea_ids = set([rhea_id for rhea_id in infile_rhea_ids if rhea_id != ''])
            annotation_numbers[infile.replace('.tsv','')] = (len(infile_gos), len(infile_ecs), len(infile_interpros), len(infile_rhea_ids))

    if stat_file:
        with open(stat_file, 'w') as stat_file_open:
            csvwriter = csv.writer(stat_file_open, delimiter='\t')
            csvwriter.writerow(['observation_name', 'Number_go_terms', 'Number_ecs', 'Number_interpros', 'Number_rhea'])
            for observation_name in annotation_numbers:
                csvwriter.writerow([observation_name, annotation_numbers[observation_name][0], annotation_numbers[observation_name][1], annotation_numbers[observation_name][2], annotation_numbers[observation_name][3]])

    return annotation_numbers


def extract_protein_cluster(reference_protein_pathname):
    """Extract proteins from mmseqs tabulated file

    Args:
        reference_protein_pathname (str): pathname to mmseqs protein cluster tabulated file

    Returns:
        reference_proteins (dict): dict containing representative protein IDs (as key) associated with proteins of the cluster
        set_proteins (set): set all of proteins present in the mmseqs tabulated file
    """
    proteins = []

    reference_proteins = {}
    with open(reference_protein_pathname, 'r') as input_file:
        csvreader = csv.reader(input_file, delimiter='\t')
        for line in csvreader:
            if line != '':
                proteins.extend(line)
                reference_proteins[line[0]] = line[1:]

    set_proteins = set(proteins)

    return reference_proteins, set_proteins


def search_already_annotated_protein_in_file(set_proteins, already_annotated_proteins_in_file, annotation_folder, output_dict):
    """Use protein annotations already retrieved from UniProt to avoid new queries.
    This option read annotation file to retrived annotation, it is slower thant the second one (search_already_annotated_protein)) but less heavy on memory.

    Args:
        set_proteins (set): set all of proteins present in the mmseqs tabulated file
        already_annotated_proteins_in_file (dict): the already annotated protein ID (as key) and the annotation file containing its annotation (as value)
        annotation_folder (str): pathname to the annotation folder to retrieve annotation file
        output_dict (dict): annotation dict: protein as key and annotation as value ([function_name, review_status, [go_terms], [ec_numbers], [interpros], [rhea_ids], gene_name])

    Returns:
        protein_to_search_on_uniprots (set): set of proteins not already annotated that will need UniProt queries
        output_dict (dict): annotation dict: protein as key and annotation as value ([function_name, review_status, [go_terms], [ec_numbers], [interpros], [rhea_ids], gene_name])
    """
    # Retrieve already annotated protein using the annotation files from the annotation_folder.
    alreay_annotated_set = set(already_annotated_proteins_in_file.keys())
    reference_files = {}
    for protein in set_proteins:
        if protein in alreay_annotated_set:
            reference_file = already_annotated_proteins_in_file[protein]
            if reference_file not in reference_files:
                reference_files[reference_file] = [protein]
            else:
                reference_files[reference_file].append(protein)

    protein_to_remove = []
    for reference_file in reference_files:
        already_annotated_file = os.path.join(annotation_folder, reference_file+'.tsv')
        with open(already_annotated_file) as already_process_file:
            csvreader = csv.reader(already_process_file, delimiter='\t')
            for line in csvreader:
                if line[0] in set(reference_files[reference_file]):
                    protein_name = line[1]
                    review = line[2]
                    gos = line[3].split(',')
                    ecs = line[4].split(',')
                    interpros = line[5].split(',')
                    rhea_ids = line[6].split(',')
                    gene_name = line[7]
                    output_dict[line[0]] = [protein_name, review, gos, ecs, interpros, rhea_ids, gene_name]
                    protein_to_remove.append(line[0])

    protein_to_search_on_uniprots = set_proteins.difference(set(protein_to_remove))

    return protein_to_search_on_uniprots, output_dict


def search_already_annotated_protein(set_proteins, already_annotated_proteins, output_dict):
    """Use protein annotations already retrieved from UniProt to avoid new queries.
    This option is not used as I fear that it takes a lot of memory to keep each proteins found.

    Args:
        set_proteins (set): set all of proteins present in the mmseqs tabulated file
        already_annotated_proteins (dict): the already annotated protein ID (as key) and the annotation associated (as value)
        output_dict (dict): annotation dict: protein as key and annotation as value ([function_name, review_status, [go_terms], [ec_numbers], [interpros], [rhea_ids], gene_name])

    Returns:
        protein_to_search_on_uniprots (set): set of proteins not already annotated that will need UniProt queries
        output_dict (dict): annotation dict: protein as key and annotation as value ([function_name, review_status, [go_terms], [ec_numbers], [interpros], [rhea_ids], gene_name])
    """
    alreay_annotated_set = set(already_annotated_proteins.keys())
    protein_to_remove = []
    for protein in set_proteins:
        if protein in alreay_annotated_set:
            output_dict[protein] = already_annotated_proteins[protein]
            protein_to_remove.append(protein)

    protein_to_search_on_uniprots = set_proteins.difference(set(protein_to_remove))

    return protein_to_search_on_uniprots, output_dict


def query_uniprot_annotation_rest(protein_to_search_on_uniprots, output_dict):
    """Query UniProt with REST to find protein annotations

    Args:
        protein_to_search_on_uniprots (set): set of proteins not already annotated that will need UniProt queries
        output_dict (dict): annotation dict: protein as key and annotation as value ([function_name, review_status, [go_terms], [ec_numbers], [interpros], [rhea_ids], gene_name])

    Returns:
        output_dict (dict): annotation dict: protein as key and annotation as value ([function_name, review_status, [go_terms], [ec_numbers], [interpros], [rhea_ids], gene_name])
    """
    # The limit of 15 000 proteins per query comes from the help of Uniprot (inferior to 20 000):
    # https://www.uniprot.org/help/uploadlists
    if len(protein_to_search_on_uniprots) < 15000:
        protein_queries = ','.join(protein_to_search_on_uniprots)
        tmp_output_dict = rest_query_uniprot_to_retrieve_function(protein_queries)
        output_dict.update(tmp_output_dict)
        time.sleep(1)
    else:
        protein_chunks = chunks(list(protein_to_search_on_uniprots), 15000)
        for chunk in protein_chunks:
            protein_queries = ','.join(chunk)
            tmp_output_dict = rest_query_uniprot_to_retrieve_function(protein_queries)
            output_dict.update(tmp_output_dict)
            time.sleep(1)

    return output_dict


def query_uniprot_annotation_sparql(proteomes, uniprot_sparql_endpoint, output_dict):
    """Query UniProt with SPARQL to find protein annotations

    Args:
        proteomes (dict): list of proteomes to use as query
        uniprot_sparql_endpoint (str): SPARQL endpoint to uniprot database
        output_dict (dict): annotation dict: protein as key and annotation as value ([function_name, review_status, [go_terms], [ec_numbers], [interpros], [rhea_ids], gene_name])

    Returns:
        output_dict (dict): annotation dict: protein as key and annotation as value ([function_name, review_status, [go_terms], [ec_numbers], [interpros], [rhea_ids], gene_name])
    """
    # Query Uniprot to get the annotation of each proteins.
    # Add a limit of 100 proteomes per query.
    if len(proteomes) > 100:
        proteomes_chunks = chunks(list(proteomes), 100)
        for proteome_chunk in proteomes_chunks:
            tmp_output_dict = dict(sparql_query_uniprot_to_retrieve_function(proteome_chunk, uniprot_sparql_endpoint))
            output_dict.update(tmp_output_dict)
            time.sleep(1)
    else:
        tmp_output_dict = dict(sparql_query_uniprot_to_retrieve_function(proteomes, uniprot_sparql_endpoint))
        output_dict.update(tmp_output_dict)
        time.sleep(1)

    return output_dict


def write_annotation_file(output_dict, annotation_file):
    """Write annotation file from annotated protein retrieverd from UniProt

    Args:
        output_dict (dict): annotation dict: protein as key and annotation as value ([function_name, review_status, [go_terms], [ec_numbers], [interpros], [rhea_ids], gene_name])
        annotation_file (str): pathname to output tabulated file
    """
    with open(annotation_file, 'w') as output_tsv:
        csvwriter = csv.writer(output_tsv, delimiter='\t')
        csvwriter.writerow(['protein_id', 'protein_name', 'review', 'gos', 'ecs', 'interpros', 'rhea_ids', 'gene_name'])
        for protein in output_dict:
            protein_name = output_dict[protein][0]
            protein_review_satus = str(output_dict[protein][1])
            go_terms = ','.join(sorted(output_dict[protein][2]))
            ec_numbers = ','.join(sorted(output_dict[protein][3]))
            interpros = ','.join(sorted(output_dict[protein][4]))
            rhea_ids = ','.join(sorted(output_dict[protein][5]))
            gene_name = output_dict[protein][6]

            csvwriter.writerow([protein, protein_name, protein_review_satus, go_terms, ec_numbers, interpros, rhea_ids, gene_name])


def retrieve_annotation_from_uniref(proteomes, uniprot_sparql_endpoint, uniref_annotation_file):
    """Query UniProt uniref with SPARQL to find protein annotations

    Args:
        proteomes (dict): list of proteomes to use as query
        uniprot_sparql_endpoint (str): SPARQL endpoint to uniprot database
        uniref_annotation_file (str): tabulated file containing annotation

    Returns:
        uniref_output_dict (dict): annotation dict: protein as key and annotation as value
    """
    uniref_output_dict = {}
    uniref_output_dict = sparql_query_uniprot_annotation_uniref(proteomes, uniref_output_dict, uniprot_sparql_endpoint)

    with open(uniref_annotation_file, 'w') as output_tsv:
        csvwriter = csv.writer(output_tsv, delimiter='\t')
        csvwriter.writerow(['protein_id', 'gos', 'ecs', 'uniref_cluster', 'representative_member'])
        for protein in uniref_output_dict:
            go_terms = ','.join(sorted(uniref_output_dict[protein][0]))
            ec_numbers = ','.join(sorted(uniref_output_dict[protein][1]))
            cluster_id = uniref_output_dict[protein][2]
            representative_member = uniref_output_dict[protein][3]
            csvwriter.writerow([protein, go_terms, ec_numbers, cluster_id, representative_member])

    return uniref_output_dict


def retrieve_expresion_from_uniprot(proteomes, uniprot_sparql_endpoint, expression_annotation_file):
    """Query UniProt uniref with SPARQL to find expression data associated with protein

    Args:
        proteomes (dict): list of proteomes to use as query
        uniprot_sparql_endpoint (str): SPARQL endpoint to uniprot database
        expression_annotation_file (str): tabulated file containing expression data

    Returns:
        expression_output_dict (dict): expression dict: protein as key and expression as value
    """
    expression_output_dict = {}
    expression_output_dict = sparql_query_uniprot_expression(proteomes, expression_output_dict, uniprot_sparql_endpoint)
    with open(expression_annotation_file, 'w') as output_tsv:
        csvwriter = csv.writer(output_tsv, delimiter='\t')
        csvwriter.writerow(['protein_id', 'Induction_Annotation', 'Tissue_Specificity_Annotation', 'Disruption_Phenotype_Annotation'])
        for protein in expression_output_dict:
            induction = expression_output_dict[protein][0]
            tissue_specificity = expression_output_dict[protein][1]
            disruption = expression_output_dict[protein][2]
            csvwriter.writerow([protein, induction, tissue_specificity, disruption])

    return expression_output_dict


def propagate_annotation_in_cluster(output_dict, reference_proteins, propagate_annotation, uniref_output_dict):
    """Propagate the annotation in the cluster. If propagate_annotation is None, will only return annotations from representative proteins.
    If propagate_annotation is 0 meaning all the annotations from all the protein in the cluster will be used (union of annotations).
    If propagate_annotation is 1 an annotation is kept only if it occurs in all protein of the clsuter (intersection of annotation).

    Args:
        output_dict (dict): annotation dict: protein as key and annotation as value ([function_name, review_status, [go_terms], [ec_numbers], [interpros], [rhea_ids], gene_name])
        reference_proteins (dict): dict containing representative protein IDs (as key) associated with proteins of the cluster
        propagate_annotation (float): float between 0 and 1. It is the ratio of proteins in the cluster that should have the annotation to keep this annotation.
        uniref_output_dict (dict): annotation dict: protein as key and annotation as value

    Returns:
        protein_annotations (dict): annotation dict: protein as key and annotation as value ([function_name, [go_terms], [ec_numbers], gene_name])
    """
    # For each reference protein, get the annotation of the other proteins clustered with it and add to its annotation.
    protein_annotations = {}
    for reference_protein in reference_proteins:
        if propagate_annotation is not None:
            gos = []
            ecs = []
            interpros = []
            rhea_ids = []
            gene_names = []
            protein_names = []
            for protein in reference_proteins[reference_protein]:
                if protein in output_dict:
                    if output_dict[protein][0] != '':
                        protein_names.append(output_dict[protein][0])
                    if output_dict[protein][2] != []:
                        gos.append(list(set(output_dict[protein][2])))
                    if output_dict[protein][3] != []:
                        ecs.append(list(set(output_dict[protein][3])))
                    if output_dict[protein][4] != []:
                        interpros.append(list(set(output_dict[protein][4])))
                    if output_dict[protein][5] != []:
                        rhea_ids.append(list(set(output_dict[protein][5])))
                    if output_dict[protein][6] != '':
                        gene_names.append(output_dict[protein][6])

            keep_gos = []
            keep_ecs = []
            keep_interpros = []
            keep_rheas = []
            keep_gene_names = ''
            keep_protein_names = ''
            # Propagate all the annotations (GO, EC) that have been found to occur in at least X proteins of the cluster. Where X is computed using the ratio given by the user and
            # the number of proteins in the cluster.
            if len(gos) > 0:
                all_gos = set([go for subgos in gos for go in subgos])
                keep_gos = [go for go in all_gos if sum(subgos.count(go) for subgos in gos) >= propagate_annotation * len(reference_proteins[reference_protein])]
            if len(ecs) > 0:
                all_ecs = set([ec for subecs in ecs for ec in subecs])
                keep_ecs = [ec for ec in all_ecs if sum(subecs.count(ec) for subecs in ecs) >= propagate_annotation * len(reference_proteins[reference_protein])]
            if len(interpros) > 0:
                all_interpros = set([interpro for subinterpros in interpros for interpro in subinterpros])
                keep_interpros = [interpro for interpro in all_interpros if sum(subinterpros.count(interpro) for subinterpros in interpros) >= propagate_annotation * len(reference_proteins[reference_protein])]
            if len(ecs) > 0:
                all_rhea_ids = set([rhea_id for subrhea_ids in rhea_ids for rhea_id in subrhea_ids])
                keep_rheas = [rhea_id for rhea_id in all_rhea_ids if sum(subrhea_ids.count(rhea_id) for subrhea_ids in rhea_ids) >= propagate_annotation * len(reference_proteins[reference_protein])]
            # Retrieve the gene and protein names by using the gene/protein name which the maximum occurrence in the proteins of the cluster.
            if len(gene_names) > 0:
                keep_gene_names = max(gene_names,key=gene_names.count)
            if len(protein_names) > 0:
                keep_protein_names = max(protein_names,key=protein_names.count)

            protein_annotations[reference_protein] = [keep_protein_names, keep_gos, keep_ecs, keep_interpros, keep_rheas, keep_gene_names]
        else:
            # Use only annotation from representative proteins.
            protein_name = output_dict[reference_protein][0]
            gos = output_dict[reference_protein][2]
            ecs = output_dict[reference_protein][3]
            interpros = output_dict[reference_protein][4]
            rhea_ids = output_dict[reference_protein][5]
            gene_name = output_dict[reference_protein][6]
            protein_annotations[reference_protein] = [protein_name, gos, ecs, interpros, rhea_ids, gene_name]

        # Propagate anntoations from Uniref
        if uniref_output_dict is not None:
            uniref_gos = uniref_output_dict[reference_protein][0]
            uniref_ecs = uniref_output_dict[reference_protein][1]

            protein_annotations[reference_protein][1].extend(uniref_gos)
            protein_annotations[reference_protein][2].extend(uniref_ecs)

            protein_annotations[reference_protein][1] = set(protein_annotations[reference_protein][1])
            protein_annotations[reference_protein][2] = set(protein_annotations[reference_protein][2])

    return protein_annotations


def write_annotation_reference(protein_annotations, reference_proteins, annotation_reference_file, expression_output_dict):
    """Write the annotation associated with a cluster after propagation step.

    Args:
        protein_annotations (dict): annotation dict: protein as key and annotation as value ([function_name, [go_terms], [ec_numbers], gene_name])
        reference_proteins (dict): dict containing representative protein IDs (as key) associated with proteins of the cluster
        annotation_reference_file (str): pathname to output tabulated file
        expression_output_dict (dict): expression dict: protein as key and expression as value
    """
    with open(annotation_reference_file, 'w') as output_tsv:
        csvwriter = csv.writer(output_tsv, delimiter='\t')
        if expression_output_dict:
            csvwriter.writerow(['protein_cluster', 'cluster_members', 'protein_name', 'gene_name', 'GO', 'EC', 'InterPro', 'Rhea', 'Induction', 'Tissue_Specificity', 'Disruption_Phenotype'])
        else:
            csvwriter.writerow(['protein_cluster', 'cluster_members', 'protein_name', 'gene_name', 'GO', 'EC', 'InterPro', 'Rhea'])
        for protein in protein_annotations:
            cluster_members = ','.join(reference_proteins[protein])
            protein_name = protein_annotations[protein][0]
            gene_name = protein_annotations[protein][5]
            gos = ','.join(sorted(list(protein_annotations[protein][1])))
            ecs = ','.join(sorted(list(protein_annotations[protein][2])))
            interpros = ','.join(sorted(list(protein_annotations[protein][3])))
            rhea_ids = ','.join(sorted(list(protein_annotations[protein][4])))
            if expression_output_dict:
                induction = expression_output_dict[protein][0]
                tissue_specificity = expression_output_dict[protein][1]
                disruption = expression_output_dict[protein][2]
                csvwriter.writerow([protein, cluster_members, protein_name, gene_name, gos, ecs, interpros, rhea_ids, induction, tissue_specificity, disruption])
            else:
                csvwriter.writerow([protein, cluster_members, protein_name, gene_name, gos, ecs, interpros, rhea_ids])


def write_pathologic_file(protein_annotations, pathologic_folder, base_filename, set_proteins):
    """Write the annotation associated with a cluster after propagation step into pathologic file for run on Pathway Tools.

    Args:
        protein_annotations (dict): annotation dict: protein as key and annotation as value ([function_name, [go_terms], [ec_numbers], gene_name])
        pathologic_folder (str): pathname to output pathologic folder
        base_filename (str): observation name
        set_proteins (set): set of proteins in the mmseqs tabulated file
    """
    # Create PathoLogic file and folder for each input.
    annotated_protein_to_keeps = {protein: protein_annotations[protein] for protein in protein_annotations if protein in set_proteins}
    if len(annotated_protein_to_keeps) > 0:
        pathologic_organism_folder = os.path.join(pathologic_folder, base_filename)
        is_valid_dir(pathologic_organism_folder)
        pathologic_file = os.path.join(pathologic_organism_folder, base_filename+'.pf')
        create_pathologic(base_filename, annotated_protein_to_keeps, pathologic_file)
    elif len(annotated_protein_to_keeps) == 0:
        logger.critical('|EsMeCaTa|annotation| No reference proteins for {0}, esmecata will not create a pathologic folder for it.'.format(base_filename))


def annotate_proteins(input_folder, output_folder, uniprot_sparql_endpoint,
                        propagate_annotation, uniref_annotation, expression_annotation,
                        annotate_with_uniprot=None):
    """Write the annotation associated with a cluster after propagation step into pathologic file for run on Pathway Tools.

    Args:
        input_folder (str): pathname to mmseqs clustering output folder as it is the input of annotation
        output_folder (str): pathname to the output folder
        propagate_annotation (float): float between 0 and 1. It is the ratio of proteins in the cluster that should have the annotation to keep this annotation.
        uniref_annotation (bool): option to use uniref annotation to add annotation
        expression_annotation (bool): option to add expression annotation from uniprot
        annotate_with_uniprot (bool): query UniProt to retrieve protein annotations
    """
    starttime = time.time()
    logger.info('|EsMeCaTa|annotation| Begin annotation.')

    if uniprot_sparql_endpoint is None and uniref_annotation is not None:
        logger.critical('|EsMeCaTa|annotation| At this moment, --uniref option needs to be used with --sparql option.')
        sys.exit()

    if uniprot_sparql_endpoint is None and expression_annotation is not None:
        logger.critical('|EsMeCaTa|annotation| At this moment, --expression option needs to be used with --sparql option.')
        sys.exit()

    is_valid_dir(output_folder)

    annotation_folder = os.path.join(output_folder, 'uniprot_annotation')
    is_valid_dir(annotation_folder)

    annotation_propagated_folder = os.path.join(output_folder, 'annotation_propagated')
    is_valid_dir(annotation_propagated_folder)

    annotation_reference_folder = os.path.join(output_folder, 'annotation_reference')
    is_valid_dir(annotation_reference_folder)

    pathologic_folder = os.path.join(output_folder, 'pathologic')
    is_valid_dir(pathologic_folder)

    if uniref_annotation:
        uniref_protein_path = os.path.join(output_folder, 'uniref_annotation')
        is_valid_dir(uniref_protein_path)

    if expression_annotation:
        expression_protein_path = os.path.join(output_folder, 'expression_annotation')
        is_valid_dir(expression_protein_path)

    # Download Uniprot metadata and create a json file containing them.
    options = {'input_folder': input_folder, 'output_folder': output_folder, 'uniprot_sparql_endpoint': uniprot_sparql_endpoint,
                'propagate_annotation': propagate_annotation, 'uniref_annotation': uniref_annotation, 'expression_annotation': expression_annotation}

    options['tool_dependencies'] = {}
    options['tool_dependencies']['python_package'] = {}
    options['tool_dependencies']['python_package']['Python_version'] = sys.version
    options['tool_dependencies']['python_package']['esmecata'] = esmecata_version
    options['tool_dependencies']['python_package']['SPARQLWrapper'] = sparqlwrapper_version
    options['tool_dependencies']['python_package']['urllib'] = urllib.request.__version__

    if uniprot_sparql_endpoint:
        uniprot_releases = get_sparql_uniprot_release(uniprot_sparql_endpoint, options)
    else:
        uniprot_releases = get_rest_uniprot_release(options)

    proteome_tax_id_file = os.path.join(input_folder, 'proteome_tax_id.tsv')

    if uniprot_sparql_endpoint:
        input_proteomes = {}
        with open(proteome_tax_id_file, 'r') as tax_id_file:
            csvreader = csv.reader(tax_id_file, delimiter='\t')
            next(csvreader)
            for line in csvreader:
                input_proteomes[line[0]] = line[4].split(',')

    reference_protein_path = os.path.join(input_folder, 'cluster_founds')

    annotated_reference_protein_path = os.path.join(input_folder, 'cluster_annotation')

    # There is 2 ways to handle already annotated proteins:
    # one keeping all the proteins in a dicitonary during all the analysis (I fear an issue with the memory).
    already_annotated_proteins = {}
    # a second that use the annotation from the annotation files associated with the proteins.
    # It is slower as it reads the annotation file to retrieve the annotation, but I think it is less heavy on the memory.
    already_annotated_proteins_in_file = {}
<<<<<<< HEAD
    annotation_file_exist = False

    for input_file in os.listdir(reference_protein_path):
=======

    input_files = os.listdir(reference_protein_path)
    for index, input_file in enumerate(input_files):
        logger.info('|EsMeCaTa|annotation| Annotation of {0} ({1} on {2} data to annotate).'.format(input_file, index+1, len(input_files)))
>>>>>>> 223ed9ed
        base_file = os.path.basename(input_file)
        base_filename = os.path.splitext(base_file)[0]
        annotation_reference_file = os.path.join(annotation_propagated_folder, base_filename+'.tsv')
        annotation_file = os.path.join(annotation_folder, base_filename+'.tsv')

        if annotate_with_uniprot:
            clust_annotation_reference_file = os.path.join(reference_protein_path, base_filename+'.tsv')
            reference_proteins, set_proteins = extract_protein_cluster(clust_annotation_reference_file)
            if not os.path.exists(annotation_file):
                output_dict = {}

                # First method to handle protein already annotated
                protein_to_search_on_uniprots, output_dict = search_already_annotated_protein(set_proteins, already_annotated_proteins, output_dict)
                # Second method to handle protein already annotated
                #protein_to_search_on_uniprots, output_dict = search_already_annotated_protein_in_file(set_proteins, already_annotated_proteins_in_file, annotation_folder, output_dict)

                if uniprot_sparql_endpoint:
                    proteomes = input_proteomes[base_filename]
                    output_dict = query_uniprot_annotation_sparql(proteomes, uniprot_sparql_endpoint, output_dict)
                else:
                    output_dict = query_uniprot_annotation_rest(protein_to_search_on_uniprots, output_dict)

                # First method to handle protein already annotated
                #already_annotated_proteins.update({protein: output_dict[protein] for protein in output_dict if protein not in already_annotated_proteins})
                # Second method to handle protein already annotated
                for protein in output_dict:
                    already_annotated_proteins_in_file[protein] = base_filename

                write_annotation_file(output_dict, annotation_file)
            else:
                annotation_file_exist = True

            if not os.path.exists(annotation_reference_file):
                if annotation_file_exist is True:
                    output_dict = {}
                    with open(annotation_file, 'r') as input_annot_tsv:
                        csvreader = csv.reader(input_annot_tsv, delimiter='\t')
                        for line in csvreader:
                            output_dict[line[0]] = [line[1], line[2], line[3].split(','), line[4].split(','), line[5].split(','), line[6].split(','), line[7]]

                if uniref_annotation and uniprot_sparql_endpoint:
                    uniref_annotation_file = os.path.join(uniref_protein_path, base_filename+'.tsv')
                    uniref_output_dict = retrieve_annotation_from_uniref(proteomes, uniprot_sparql_endpoint, uniref_annotation_file)
                else:
                    uniref_output_dict = None
                if expression_annotation and uniprot_sparql_endpoint:
                    expression_annotation_file = os.path.join(expression_protein_path, base_filename+'.tsv')
                    expression_output_dict = retrieve_expresion_from_uniprot(proteomes, uniprot_sparql_endpoint, expression_annotation_file)
                else:
                    expression_output_dict = None
                protein_annotations = propagate_annotation_in_cluster(output_dict, reference_proteins, propagate_annotation, uniref_output_dict)
                write_annotation_reference(protein_annotations, reference_proteins, annotation_reference_file, expression_output_dict)


    reference_protein_path = os.path.join(input_folder, 'reference_proteins')
    for clust_threshold in os.listdir(reference_protein_path):
        clust_reference_protein_path = os.path.join(reference_protein_path, clust_threshold)

        clust_annotation_reference_protein_path = os.path.join(annotation_reference_folder, clust_threshold)
        is_valid_dir(clust_annotation_reference_protein_path)

        clust_pathologic_folder = os.path.join(pathologic_folder, clust_threshold)
        is_valid_dir(clust_pathologic_folder)

        for input_file in os.listdir(clust_reference_protein_path):
            base_file = os.path.basename(input_file)
            base_filename = os.path.splitext(base_file)[0]
            clust_annotation_reference_file = os.path.join(clust_reference_protein_path, base_filename+'.tsv')

            if annotate_with_uniprot:
                reference_proteins, set_proteins = extract_protein_cluster(clust_annotation_reference_file)
                annotation_propagated_file = os.path.join(annotation_propagated_folder, base_filename+'.tsv')
                protein_annotations = {}
                with open(annotation_propagated_file, 'r') as input_tsv:
                    csvreader = csv.reader(input_tsv, delimiter='\t')
                    headers = next(csvreader)
                    for line in csvreader:
                        if line[0] in reference_proteins:
                            protein_annotations[line[0]] = line[1:]
            else:
                headers = ['protein_cluster', 'cluster_members', 'protein_name', 'gene_name', 'GO', 'EC', 'InterPro', 'Rhea']
                reference_proteins, set_proteins = extract_protein_cluster(clust_annotation_reference_file)
                annotation_input_thresh_path = os.path.join(annotated_reference_protein_path, clust_threshold)
                annotation_input_file = os.path.join(annotation_input_thresh_path, base_filename+'.tsv')
                protein_annotations = {}
                with open(annotation_input_file) as input_annotated_file:
                    csvreader = csv.reader(input_annotated_file, delimiter='\t')
                    next(csvreader)
                    for row in csvreader:
                        protein_annotations[row[0]] = [reference_proteins[row[0]], '', '', '', row[1], '', '']

                for protein_id in reference_proteins:
                    if protein_id not in protein_annotations:
                        protein_annotations[protein_id] = [reference_proteins[protein_id], '', '', '', '', '', '']

            annotation_reference_file = os.path.join(clust_annotation_reference_protein_path, base_filename+'.tsv')
            with open(annotation_reference_file, 'w') as output_tsv:
                csvwriter = csv.writer(output_tsv, delimiter='\t')
                csvwriter.writerow([*headers])
                for protein in protein_annotations:
                    csvwriter.writerow([protein, *protein_annotations[protein]])

            write_pathologic_file(protein_annotations, clust_pathologic_folder, base_filename, set_proteins)

            gos = [go for protein in protein_annotations for go in protein_annotations[protein][3].split(',') if go != '']
            unique_gos = set(gos)
            ecs = [ec for protein in protein_annotations for ec in protein_annotations[protein][4].split(',') if ec != '']

            unique_ecs = set(ecs)
            logger.info('|EsMeCaTa|annotation| {0} GO Terms (with {1} unique GO Terms) and {2} EC numbers (with {3} unique EC) associated with {4} (clustering threshold {5}).'.format(len(gos),
                                                                                                    len(unique_gos), len(ecs), len(unique_ecs), base_filename, clust_threshold))

            # Create mpwt taxon ID file.
            clustering_taxon_id = {}
            with open(proteome_tax_id_file, 'r') as input_taxon_id_file:
                taxon_id_csvreader = csv.reader(input_taxon_id_file, delimiter='\t')
                next(taxon_id_csvreader)
                for line in taxon_id_csvreader:
                    clustering_taxon_id[line[0]] = line[6]

            pathologic_taxon_id_file = os.path.join(clust_pathologic_folder, 'taxon_id.tsv')
            with open(pathologic_taxon_id_file, 'w') as taxon_id_file:
                taxon_id_csvwriter = csv.writer(taxon_id_file, delimiter='\t')
                taxon_id_csvwriter.writerow(['species', 'taxon_id'])
                for species in clustering_taxon_id:
                    taxon_id_csvwriter.writerow([species, clustering_taxon_id[species]])

    for clust_threshold in os.listdir(annotation_reference_folder):
        stat_file = os.path.join(output_folder, 'stat_number_annotation_{0}.tsv'.format(clust_threshold))
        clust_annotation_reference_folder = os.path.join(annotation_reference_folder, clust_threshold)
        compute_stat_annotation(clust_annotation_reference_folder, stat_file)

    endtime = time.time()
    duration = endtime - starttime
    uniprot_releases['esmecata_annotation_duration'] = duration
    uniprot_metadata_file = os.path.join(output_folder, 'esmecata_metadata_annotation.json')
    with open(uniprot_metadata_file, 'w') as ouput_file:
        json.dump(uniprot_releases, ouput_file, indent=4)

    logger.info('|EsMeCaTa|annotation| Annotation complete.')<|MERGE_RESOLUTION|>--- conflicted
+++ resolved
@@ -1049,16 +1049,11 @@
     # a second that use the annotation from the annotation files associated with the proteins.
     # It is slower as it reads the annotation file to retrieve the annotation, but I think it is less heavy on the memory.
     already_annotated_proteins_in_file = {}
-<<<<<<< HEAD
     annotation_file_exist = False
-
-    for input_file in os.listdir(reference_protein_path):
-=======
 
     input_files = os.listdir(reference_protein_path)
     for index, input_file in enumerate(input_files):
         logger.info('|EsMeCaTa|annotation| Annotation of {0} ({1} on {2} data to annotate).'.format(input_file, index+1, len(input_files)))
->>>>>>> 223ed9ed
         base_file = os.path.basename(input_file)
         base_filename = os.path.splitext(base_file)[0]
         annotation_reference_file = os.path.join(annotation_propagated_folder, base_filename+'.tsv')
