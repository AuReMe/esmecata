--- conflicted
+++ resolved
@@ -831,12 +831,8 @@
                 keep_gene_names = max(gene_names,key=gene_names.count)
             if len(protein_names) > 0:
                 keep_protein_names = max(protein_names,key=protein_names.count)
-<<<<<<< HEAD
 
             protein_annotations[reference_protein] = [keep_protein_names, keep_gos, keep_ecs, keep_interpros, keep_rheas, keep_gene_names]
-=======
-            protein_annotations[reference_protein] = [keep_protein_names, keep_gos, keep_ecs, keep_gene_names]
->>>>>>> 140fba18
         else:
             # Use only annotation from representative proteins.
             protein_name = output_dict[reference_protein][0]
@@ -1009,7 +1005,6 @@
             if not os.path.exists(annotation_file):
                 output_dict = {}
 
-<<<<<<< HEAD
                 # First method to handle protein already annotated
                 protein_to_search_on_uniprots, output_dict = search_already_annotated_protein(set_proteins, already_annotated_proteins, output_dict)
                 # Second method to handle protein already annotated
@@ -1019,24 +1014,13 @@
                     proteomes = input_proteomes[base_filename]
                     output_dict = query_uniprot_annotation_sparql(proteomes, uniprot_sparql_endpoint, output_dict)
                 else:
-                    output_dict = query_uniprot_annotation_rest(protein_to_search_on_uniprots, beta, output_dict)
-=======
-        # First method to handle protein already annotated
-        #protein_to_search_on_uniprots, output_dict = search_already_annotated_protein(set_proteins, already_annotated_proteins, output_dict)
-        # Second method to handle protein already annotated
-        protein_to_search_on_uniprots, output_dict = search_already_annotated_protein_in_file(set_proteins, already_annotated_proteins_in_file, annotation_folder, output_dict)
-        if uniprot_sparql_endpoint:
-            proteomes = input_proteomes[base_filename]
-            output_dict = query_uniprot_annotation_sparql(proteomes, base_filename, uniprot_sparql_endpoint, output_dict)
-        else:
-            output_dict = query_uniprot_annotation_rest(protein_to_search_on_uniprots, output_dict)
->>>>>>> 140fba18
+                    output_dict = query_uniprot_annotation_rest(protein_to_search_on_uniprots, output_dict)
 
                 # First method to handle protein already annotated
-                already_annotated_proteins.update({protein: output_dict[protein] for protein in output_dict if protein not in already_annotated_proteins})
+                #already_annotated_proteins.update({protein: output_dict[protein] for protein in output_dict if protein not in already_annotated_proteins})
                 # Second method to handle protein already annotated
-                #for protein in output_dict:
-                #    already_annotated_proteins_in_file[protein] = base_filename
+                for protein in output_dict:
+                    already_annotated_proteins_in_file[protein] = base_filename
 
                 write_annotation_file(output_dict, annotation_file)
             else:
