--- conflicted
+++ resolved
@@ -362,7 +362,7 @@
 ### `esmecata kegg`: Draft reconstruction of metabolic networks using KEGG
 
 ````
-usage: esmecata kegg [-h] -i INPUT_DIR -o OUPUT_DIR [--beta] [--map-ko]
+usage: esmecata kegg [-h] -i INPUT_DIR -o OUPUT_DIR [--map-ko]
 
 optional arguments:
   -h, --help            show this help message and exit
@@ -370,7 +370,6 @@
                         This input folder of esmecata kegg is the output folder of annotation command.
   -o OUPUT_DIR, --output OUPUT_DIR
                         Output directory path.
-  --beta                Use uniprot beta REST query.
   --map-ko              From UniProt protein ID, retrieve KEGG ortholgos to infer KEGG reaction from them.
 ````
 
@@ -396,11 +395,7 @@
 
 ````
 usage: esmecata workflow [-h] -i INPUT_FILE -o OUPUT_DIR [-b BUSCO] [-c CPU] [--ignore-taxadb-update] [--all-proteomes] [-s SPARQL] [--remove-tmp] [-l LIMIT_MAXIMAL_NUMBER_PROTEOMES] [-t THRESHOLD_CLUSTERING] [-m MMSEQS_OPTIONS]
-<<<<<<< HEAD
-                         [--linclust] [-p PROPAGATE_ANNOTATION] [--uniref] [--expression] [--beta] [-r RANK_LIMIT] [--minimal-nb-proteomes MINIMAL_NUMBER_PROTEOMES] [--kegg] [--map-ko]
-=======
-                         [--linclust] [-p PROPAGATE_ANNOTATION] [--uniref] [--expression] [-r RANK_LIMIT] [--minimal-nb-proteomes MINIMAL_NUMBER_PROTEOMES]
->>>>>>> b46738ad
+                         [--linclust] [-p PROPAGATE_ANNOTATION] [--uniref] [--expression] [-r RANK_LIMIT] [--minimal-nb-proteomes MINIMAL_NUMBER_PROTEOMES] [--kegg] [--map-ko]
 
 optional arguments:
   -h, --help            show this help message and exit
