--- conflicted
+++ resolved
@@ -1,38 +1,34 @@
-import csv
-import os
-import subprocess
-import shutil
-
-RESULTS = {
-<<<<<<< HEAD
-    'Cluster_1': {'proteomes': 2, 'protein_clusters': 603, 'GOs': 755, 'ECs': 314}
-=======
-    'Cluster_1': {'proteomes': 2, 'protein_clusters': 604, 'GOs': 955, 'ECs': 314}
->>>>>>> c2131bd5
-}
-
-
-def test_workflow():
-    subprocess.call(['esmecata', 'workflow_uniprot', '-i', 'buchnera_workflow.tsv', '-o', 'test_output', '-p', '1', '--minimal-nb-proteomes', '2', '--bioservices'])
-
-    output_stat_file = os.path.join('test_output', 'stat_number_workflow.tsv')
-
-    expected_results = {}
-    with open(output_stat_file, 'r') as stat_file_read:
-        csvreader = csv.reader(stat_file_read, delimiter='\t')
-        next(csvreader)
-        for line in csvreader:
-            expected_results[line[0]] = {}
-            expected_results[line[0]]['proteomes'] = int(line[5])
-            expected_results[line[0]]['protein_clusters'] = int(line[7])
-            expected_results[line[0]]['GOs'] = int(line[8])
-            expected_results[line[0]]['ECs'] = int(line[9])
-
-    for observation_name in expected_results:
-        for data in expected_results[observation_name]:
-            assert expected_results[observation_name][data] == RESULTS[observation_name][data]
-
-    shutil.rmtree('test_output')
-
-if __name__ == "__main__":
-    test_workflow()
+import csv
+import os
+import subprocess
+import shutil
+
+RESULTS = {
+    'Cluster_1': {'proteomes': 2, 'protein_clusters': 604, 'GOs': 955, 'ECs': 314}
+}
+
+
+def test_workflow():
+    subprocess.call(['esmecata', 'workflow_uniprot', '-i', 'buchnera_workflow.tsv', '-o', 'test_output', '-p', '1', '--minimal-nb-proteomes', '2', '--bioservices'])
+
+    output_stat_file = os.path.join('test_output', 'stat_number_workflow.tsv')
+
+    expected_results = {}
+    with open(output_stat_file, 'r') as stat_file_read:
+        csvreader = csv.reader(stat_file_read, delimiter='\t')
+        next(csvreader)
+        for line in csvreader:
+            expected_results[line[0]] = {}
+            expected_results[line[0]]['proteomes'] = int(line[5])
+            expected_results[line[0]]['protein_clusters'] = int(line[7])
+            expected_results[line[0]]['GOs'] = int(line[8])
+            expected_results[line[0]]['ECs'] = int(line[9])
+
+    for observation_name in expected_results:
+        for data in expected_results[observation_name]:
+            assert expected_results[observation_name][data] == RESULTS[observation_name][data]
+
+    shutil.rmtree('test_output')
+
+if __name__ == "__main__":
+    test_workflow()